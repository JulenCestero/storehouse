import copy
import itertools
import json
import logging
import operator
import os
import random
<<<<<<< HEAD
from math import ceil
=======
from math import atan2, ceil, prod
>>>>>>> b395bac6
from pathlib import Path
from statistics import mean
from time import time
from typing import Iterator

import gym
import networkx as nx
import numpy as np
from colorama import Back, Fore, Style
from pathfinding.core.diagonal_movement import DiagonalMovement
from pathfinding.core.grid import Grid
from pathfinding.finder.a_star import AStarFinder
from shapely.geometry import Point
from shapely.geometry.polygon import Polygon

CONF_NAME = "6x6"
MAX_ORDERS = 3
MAX_NUM_BOXES = 6
MIN_NUM_BOXES = 2
FEATURE_NUMBER = 3
MAX_INVALID = 10
MAX_MOVEMENTS = 1000  # 50
MIN_CNN_LEN = 32
MIN_SB3_SIZE = 32
EPISODE = 0
NUM_RANDOM_STATES = 500
PATH_REWARD_PROPORTION = 0.5


class Score:
    def __init__(self):
        self.reset()

    def reset(self):
        self.delivered_boxes = 0
        self.filled_orders = 0
        self.clear_run_score = 0
        self.ultra_negative_achieved = False
        self.steps = 0
        self.box_ages = []
        self.non_optimal_material = 0

    def print_score(self) -> str:
        return (
            f"{self.delivered_boxes}, {self.filled_orders}, {self.clear_run_score}, {self.steps},"
            f"{self.ultra_negative_achieved}, {mean(self.box_ages)},"
            f"{self.non_optimal_material / max(1, self.delivered_boxes) * 100}"
        )


class Box:
    def __init__(self, id: int, position: tuple, type: str = "A", age: int = 0):
        self.id = id
        self.type = type
        self.age = age
        self.position = position

    def update_age(self, num_steps: int = 1):
        self.age += max(num_steps, 1)

    def __eq__(self, other):
        if isinstance(other, Box):
            return self.position == other.position and self.age == other.age and self.id == other.id and self.age == other.age


class Agent:
    def __init__(self, initial_position: tuple, got_item: int = 0):
        # Only one object at time
        self.position = initial_position
        self.got_item = got_item  # Id of the box it is carrying, 0 if none

    def __eq__(self, other):
        if isinstance(other, Agent):
            return self.position == other.position and self.got_item == other.got_item


class Entrypoint:
    def __init__(self, position: tuple, type_information: dict):
        self.type_information = type_information
        self.position = position
        self.wait_time_cumulate = 0
        self.material_queue = []  # FIFO

    def create_new_order(self, order: dict, max_id: int):  # Order has the form {type: number_of_boxes}
        ((material_type, number_of_material),) = order.items()
        for _ in range(number_of_material):
            wait_time = round(np.random.poisson(self.type_information[material_type]["create"]["lambda"]))
            self.wait_time_cumulate += wait_time
            self.material_queue.append(
                {
                    "material": Box(max_id, self.position, material_type),
                    "timer": self.wait_time_cumulate,
                }
            )
            max_id += 1
        return max_id

    def get_item(self) -> Box:
        try:
            assert self.material_queue[0]["timer"] == 0
            return self.material_queue.pop(0)["material"]
        except Exception as ex:
            logging.error(f"Error at get_item in Entrypoint {self.position}")
            raise Exception from ex

    def update_entrypoint(self, steps: int = 1):
        for material in self.material_queue:
            material["timer"] = max(0, material["timer"] - max(1, steps))
        self.wait_time_cumulate = max(0, self.wait_time_cumulate - max(1, steps))
        try:
            assert self.material_queue[0]["timer"] == 0
            return self.material_queue[0]["material"].id
        except:
            return 0

    def reset(self):
        self.material_queue = []
        self.wait_time_cumulate = 0


class Outpoints:
    def __init__(self, outpoints: list, type_information: dict, delivery_timer: dict, max_orders: int):
        self.outpoints = outpoints  # Position
        self.type_information = type_information
        self.delivery_timer_info = delivery_timer
        self.max_orders = max_orders
        self.max_num_boxes = MAX_NUM_BOXES
        self.min_num_boxes = MIN_NUM_BOXES
        self.delivery_schedule = []  # Form: [{type, timer until ready, num_boxes}]
        self.desired_material = ""
        self.last_delivery_timers = np.Inf

    def reset(self):
        self.delivery_schedule = []
        self.desired_material = ""
        self.last_delivery_timers = np.Inf

    def update_timers(self, steps: int = 1):
        self.last_delivery_timers += max(1, steps)
        for delivery in self.delivery_schedule:
            delivery["timer"] = max(0, delivery["timer"] - max(1, steps))
        if len(self.delivery_schedule) > 0:
            if self.delivery_schedule[0]["timer"] == 0:
                self.desired_material = self.delivery_schedule[0]["type"]
            else:
                self.desired_material = ""
        else:
            self.desired_material = ""

    def create_order(self, type: str) -> dict:
        timer = round(np.random.poisson(self.type_information[type]["deliver"]["lambda"]))
        num_boxes = random.randrange(self.min_num_boxes, self.max_num_boxes + 1)
        return {"type": type, "timer": timer, "num_boxes": num_boxes}

    def create_delivery(self) -> dict:
        if self.last_delivery_timers <= np.random.poisson(self.delivery_timer_info["lambda"]):
            return None
        if len([order["timer"] for order in self.delivery_schedule if order["timer"] == 0]) > self.max_orders:
            return None
        box_type = random.choice(list(self.type_information.keys()))
        order = self.create_order(box_type)
        self.delivery_schedule.append(order)
        self.last_delivery_timers = 0
        return {key: item for key, item in order.items() if key != "timer"}

    def consume(self, box: Box) -> int:
        for ii, order in enumerate(self.delivery_schedule):
            if box.type == order["type"] and order["timer"] == 0:
                self.delivery_schedule[ii]["num_boxes"] -= 1
                if self.delivery_schedule[ii]["num_boxes"] < 1:
                    del self.delivery_schedule[ii]
                    return 2
                return 1
        return 0


class Storehouse(gym.Env):
    def __init__(
        self,
        logname: str = "log/log",
        logging: bool = False,
        save_episodes: bool = False,
        transpose_state: bool = False,
        max_steps: int = MAX_MOVEMENTS,
        conf_name: str = CONF_NAME,
        max_orders: int = MAX_ORDERS,
        augment: bool = None,
        random_start: bool = False,
        normalized_state: bool = False,
        path_cost: bool = False,
        path_reward_weight: float = PATH_REWARD_PROPORTION,
    ):
        self.signature = {}
        self.max_id = 1
        self.max_steps = max_steps
        self.max_orders = max_orders
        self.log_flag = logging
        self.path_reward_weight = path_reward_weight
        self.load_conf(conf_name)
        if augment is not None:
            self.augmented = augment
        self.random_start = random_start
        self.path_cost = path_cost
        self.normalized_state = normalized_state
        self.feature_number = FEATURE_NUMBER
        self.score = Score()
        self.episode = []
        self.available_actions = []
        self.invalid_actions = []
        self.logname = Path(logname)
        self.save_episodes = save_episodes
        self.transpose_state = transpose_state
        self.finder = AStarFinder(diagonal_movement=DiagonalMovement.never)
        if self.augmented:
            self.augment_factor = ceil(MIN_SB3_SIZE / min(self.grid.shape))
            size = tuple(dimension * self.augment_factor for dimension in self.grid.shape)
        else:
            size = self.grid.shape
        self.action_space = gym.spaces.Discrete(self.grid.shape[0] * self.grid.shape[1])
        self.observation_space = gym.spaces.Box(low=0, high=255, shape=(size[0], size[1], self.feature_number), dtype=np.uint8)
        self.material = {}  # dict of objects of the class box. {id: Box} form of the dict. ID > 0
        self.restricted_cells = []  # list of coordinates to where the agent cannot move
        self.agents = [Agent((0, 0)) for _ in range(self.num_agents)]
        self.done = False
        self.action = None
        self.floor_graph = None
        self.path = []
        self.num_actions = 0
        self.num_invalid = 0
        self.cum_reward = 0
        self.action_mask = np.zeros(len(list(range(self.action_space.n))))
        if self.random_start:
            self.random_initial_states = self.create_random_initial_states(NUM_RANDOM_STATES)
        if save_episodes:
            self.episode_folder = self.logname / "episodes"
            self.episode_folder.mkdir(parents=True, exist_ok=True)
        if self.log_flag:
            self.logname.mkdir(parents=True, exist_ok=True)
            self.metrics_log = open(str(self.logname / self.logname.name) + "_metrics.csv", "w")
            self.metrics_log.write("Delivered Boxes,Filled orders,Score,Steps,Ultra negative achieved,Mean box ages,Cueles\n")
            # self.actions_log = open(str(self.logname) + "_actions.csv", "w")
            # self.actions_log.write("")

    def __del__(self):
        if self.log_flag:
            self.metrics_log.close()
            # self.actions_log.close()

    def load_conf(self, conf: str = CONF_NAME):
        """
        Load the configuration from a JSON file .

        Args:
            conf (str, optional): Configuration name to be loaded. Defaults to CONF_NAME.
        """
        with open(os.path.join(os.path.dirname(__file__), "conf.json"), "r") as f:
            current_conf = json.load(f)[conf]
        self.augmented = any(length < MIN_CNN_LEN for length in current_conf["grid"])
        self.grid = np.zeros(current_conf["grid"])
        conf = current_conf["conf"]
        self.type_information = conf["material_types"]
        self.entrypoints = [
            Entrypoint(position=eval(ii), type_information=self.type_information) for ii in conf["entrypoints"]
        ]
        self.outpoints = Outpoints(
            [eval(ii) for ii in conf["outpoints"]],
            type_information=self.type_information,
            delivery_timer=conf["delivery_timer"],
            max_orders=self.max_orders,
        )
        self.num_agents = conf["num_agents"]

    def outpoints_consume(self):
        """
        Function that consumes all the materials dropped in outpoints. If the material is not listed
        within the self.material list, an error is raised
        """
        for outpoint in self.outpoints.outpoints:
            if self.grid[outpoint] > 0:
                try:
                    status = self.outpoints.consume(self.material[self.grid[outpoint]])
                    if status == 1:
                        logging.info("Material consumed")
                    elif status == 2:
                        logging.info("Order completed")
                        self.score.filled_orders += 1
                    self.score.box_ages.append(self.material[self.grid[outpoint]].age)
                    del self.material[self.grid[outpoint]]
                    self.grid[outpoint] = 0
                except Exception as e:
                    logging.error(f"Unexpected error at consuming the material at outpoint {outpoint}: {e}")
                    raise Exception from e

    @staticmethod
    def prepare_grid(matrix: np.array, start: tuple, end: tuple, whitelist: list = None) -> Grid:
        prepared_matrix = np.array(matrix)
        prepared_matrix[start] = 0
        prepared_matrix[end] = 0
        for cell in whitelist:
            prepared_matrix[cell] = 0
        return Grid(matrix=np.negative(prepared_matrix) + 1)

    def find_path_cost(self, start_position, end_position) -> int:
        """
        Returns the cost of the movement. 0 if end_position is unreachable
        """
        grid = self.prepare_grid(self.grid, start_position, end_position, [ep.position for ep in self.entrypoints])
        start = grid.node(*reversed(start_position))
        end = grid.node(*reversed(end_position))
        path, runs = self.finder.find_path(start, end, grid)
        self.path = path
        return len(path) - 1  # If agent is idle, it counts as a movement of 1, we want 0

    def initialize_graph(self, shape: tuple):
        graph = nx.grid_2d_graph(*shape)
        graph.add_edges_from(
            [((x, y), (x + 1, y + 1)) for x in range(shape[0] - 1) for y in range(shape[1] - 1)]
            + [((x + 1, y), (x, y + 1)) for x in range(shape[0] - 1) for y in range(shape[1] - 1)]
        )
        self.floor_graph = graph

    @staticmethod
    def check_jump(ordered_cells: list) -> bool:
        no_duplicated_cells = list(dict.fromkeys(tuple(cell) for cell in ordered_cells))
        return any(
            abs(
                sum(
                    [
                        no_duplicated_cells[ii][0] - no_duplicated_cells[ii + 1][0],
                        no_duplicated_cells[ii][1] - no_duplicated_cells[ii + 1][1],
                    ]
                )
            )
            > 1
            for ii in range(-1, len(no_duplicated_cells) - 1)
        )

    @staticmethod
    def get_connected_cells(graph: nx.graph, shape: tuple, boxes: Iterator) -> Iterator:
        all_cells = set(itertools.product(range(shape[0]), range(shape[1])))
        cells_to_remove = all_cells - {box.position for box in boxes}
        graph.remove_nodes_from(cells_to_remove)
        return nx.connected_components(graph)

    @staticmethod
    def get_frontier(isle: list) -> list:
        """
        Returns a list of the cells of the borderline between the emtpy space and the box isles
        """
        cells = np.array([list(ii) for ii in isle])
        x_set = set(cells[:, 0])
        y_set = set(cells[:, 1])
        left = [cells[cells[:, 0] == x].min(axis=0) for x in x_set]  # left in render
        down = [cells[cells[:, 1] == y].max(axis=0) for y in y_set]  # left in render
        right = [cells[cells[:, 0] == x].max(axis=0) for x in x_set]  # left in render
        top = [cells[cells[:, 1] == y].min(axis=0) for y in y_set]  # left in render
        return left + right + top + down

    @staticmethod
    def order_points(cells: list) -> list:
        cent = sum(p[0] for p in cells) / len(cells), sum(p[1] for p in cells) / len(cells)
        cells.sort(key=lambda p: atan2(p[1] - cent[1], p[0] - cent[0]))
        return cells

    def calculate_restricted_cells(self):
        """
        !! BUGGY We need to find open donuts and also linear structures with a restricted cell in a corner
        Initial estimation of the restricted_cells list, where the agent is forbidden to navigate
        """
        self.restricted_cells = []
        return
        graph = np.array(self.floor_graph)
        isles = list(self.get_connected_cells(graph, self.grid.shape, self.material.values()))
        for isle in isles:
            frontier = self.get_frontier(isle)
            ordered_cells = self.order_points(frontier)
            if self.check_jump(ordered_cells):  # Buggy. Method works, but too restrictive.
                continue
            polygon = Polygon()
            self.restricted_cells.append(polygon)

    def __update_restricted_cells(self, ag: Agent):
        """DEPRECATED
        Updates the restricted_cells list where the agent is forbidden to navigate

        Args:
            ag (Agent): The agent that has changed the grid structure
        """
        adjacent_cells_delta = [(0, 1), (0, -1), (1, 0), (-1, 0)]
        if ag.got_item:
            for delta in adjacent_cells_delta:
                adjacent_cell = tuple(map(operator.add, ag.position, delta))
                if adjacent_cell in self.restricted_cells:
                    self.restricted_cells.remove(adjacent_cell)
        else:
            for delta in adjacent_cells_delta:
                adjacent_cell = tuple(map(operator.add, ag.position, delta))
                try:
                    assert self.grid[adjacent_cell] >= 0
                except:
                    continue
                flag = False
                if self.grid[adjacent_cell] > 0:
                    flag = True
                    for delta_delta in adjacent_cells_delta:
                        adjacent_adjacent_cell = tuple(map(operator.add, adjacent_cell, delta_delta))
                        try:
                            assert self.grid[adjacent_adjacent_cell] >= 0
                        except:
                            continue
                        if self.grid[adjacent_adjacent_cell] == 0:
                            flag = False
                            break
                if flag:
                    self.restricted_cells.append(adjacent_cell)

    @staticmethod
    def get_age_factor(young, old):
        """
        Age substraction bounded within [0, 100]. Returns the percentage of the age factor [0, 1]. Linear (for now)
        """
        return min(max(abs(old - young), 0), 100) / 100

    def get_entrypoints_with_items(self):
        try:
            entrypoints_with_items = [
                ep
                for ep in [ep for ep in self.entrypoints if len(ep.material_queue) > 0]
                if ep.material_queue[0]["timer"] == 0
            ]
        except IndexError:
            entrypoints_with_items = []
        return entrypoints_with_items

    def get_macro_action_reward(self, ag: Agent, box: Box = None) -> float:
        if any(True for element in self.outpoints.delivery_schedule if element["timer"] < 1):
            if ag.position in self.outpoints.outpoints:
                return self.delivery_reward(box)
            entrypoints_with_items = self.get_entrypoints_with_items()
            return -0.9 if len(self.material) or len(entrypoints_with_items) else 0
        elif any(
            not (entrypoint.material_queue[0]["timer"])
            for entrypoint in self.entrypoints
            if len(entrypoint.material_queue) > 0
        ):
            return -0.9
        elif len(self.outpoints.delivery_schedule) == 0:
            return 0
        else:
            return 0

    @staticmethod
    def normalize_path_cost(cost: int, grid_shape: tuple) -> float:
<<<<<<< HEAD
        return -cost / np.prod(grid_shape)
=======
        return -cost / (prod(grid_shape) / 2)
>>>>>>> b395bac6

    def get_reward(self, move_status: int, ag: Agent, box: Box = None) -> float:
        if move_status == 0:
            return -1
        macro_action_reward = self.get_macro_action_reward(ag, box)
        weighted_reward = macro_action_reward
        if self.path_cost:
            micro_action_reward = self.normalize_path_cost(len(self.path) - 1, self.grid.shape)
            weighted_reward = (
                (1 - self.path_reward_weight) * macro_action_reward + self.path_reward_weight * micro_action_reward
                if micro_action_reward <= 0
                else -1
            )
        # assert weighted_reward <= 0
        return weighted_reward

    def delivery_reward(self, box):
        min_rew = -0.5
        oldest_box = max(
            (material for material in self.material.values() if material.type == box.type),
            key=operator.attrgetter("age"),
        )

        age_factor = self.get_age_factor(box.age, oldest_box.age)
        if age_factor != 0:
            self.score.non_optimal_material += 1
        self.score.delivered_boxes += 1
        return min_rew * age_factor

    def log(self, action):
        if self.done:
            self.score.box_ages += [box.age for box in self.material.values()]
            if not len(self.score.box_ages):
                self.score.box_ages.append(0)
            self.metrics_log.write(self.score.print_score() + "\n")
            if self.save_episodes:
                with open(f"{self.episode_folder / self.logname.name}_episode_{EPISODE}.json", "w") as f:
                    json.dump(self.episode, f)
        # else:
        # self.actions_log.write(f"{action},{self.agents[0].got_item}\n")

    @staticmethod
    def normalize_age(age: int) -> float:
        return min(max(age, 0), 100) / 100 * 255

    def normalize_type(self, type: str) -> float:
        return (ord(type) - (ord("A") - 1)) * 255 / len(self.type_information)

    def decode_action(self, action: tuple):
        return action[0] * self.grid.shape[0] + action[1]

    def get_ready_to_consume_types(self):
        try:
            return {order["type"] for order in self.outpoints.delivery_schedule if order["timer"] == 0}
        except IndexError:
            return {}

    def get_available_actions(self) -> list:
        """
        BUGGY: Restricted cells logic broken.
        It's less restrictive than it should be
        """
        ### Assuming 1 agent
        agent = self.agents[0]
        ####################

        self.action_mask = np.zeros(self.action_mask.shape)
        ready_to_consume_types = self.get_ready_to_consume_types()

        if agent.got_item:  # Agent with item
            free_storage = []
            for ii in range(1, self.grid.shape[0] - 1):
                free_storage.extend(
                    (ii, jj)
                    for jj in range(1, self.grid.shape[1] - 1)
                    if self.grid[ii][jj] == 0 and (ii, jj) != agent.position
                )

            if self.material[agent.got_item].type in ready_to_consume_types:  # Outpoints open
                available_actions = list(self.outpoints.outpoints) + free_storage
            else:  # Outpoints closed
                available_actions = free_storage

        else:  # Agent without item
            entrypoints_with_items = self.get_entrypoints_with_items()
            if len(ready_to_consume_types) and len(entrypoints_with_items):  # If outpoints open, entrypoints open
                available_actions = [box.position for box in self.material.values() if box.type in ready_to_consume_types] + [
                    ep.position for ep in entrypoints_with_items
                ]
            elif len(ready_to_consume_types):  # If outpoints open, entrypoints closed
                if len([True for box in self.material.values() if box.type in ready_to_consume_types]):  # Item in storage
                    available_actions = [box.position for box in self.material.values() if box.type in ready_to_consume_types]
                else:  # Item NOT in storage
                    available_actions = self.get_available_cells()
            elif len(entrypoints_with_items):  # If outpoints closed, entrypoints open
                available_actions = [ep.position for ep in entrypoints_with_items]
            else:  # If outpoints closed, entrypoints closed
                available_actions = self.get_available_cells()
        try:
            for action in available_actions:
                self.action_mask[self.decode_action(action)] = 1
        except IndexError as e:
            print(e)
            print(available_actions)
            raise IndexError from e
        self.available_actions = available_actions
        return available_actions

    def check_cell_in_restricted_cell(self, point: tuple) -> bool:
        return any(p.contains(Point(*point)) for p in self.restricted_cells)

    def get_free_storage_of_grid(self):
        result = []
        for ii in range(1, self.grid.shape[0] - 1):
            result.extend(
                (
                    (ii, jj)
                    for jj in range(1, self.grid.shape[1] - 1)
                    # if self.grid[ii][jj] == 0 and (ii, jj) not in self.restricted_cells
                    if self.grid[ii][jj] == 0 and not self.check_cell_in_restricted_cell((ii, jj))
                )
            )
        return result

    def get_available_cells(self):
        free_storage = self.get_free_storage_of_grid()
        outer_ring = []
        try:
            assert self.grid.shape[0] == self.grid.shape[1]  # Only for square environments
        except AssertionError as e:
            raise NotImplementedError from e
        return self.get_outer_ring_with_free_storage(outer_ring, free_storage)

    def get_outer_ring_with_free_storage(self, outer_ring, free_storage):
        for pos in range(self.grid.shape[0] - 1):
            outer_ring.extend(
                (
                    (0, pos),
                    (self.grid.shape[0] - 1, pos),
                    (pos, 0),
                    (pos, self.grid.shape[0] - 1),
                )
            )

        outer_ring = [
            action
            for action in set(outer_ring)
            if action not in [entrypoint.position for entrypoint in self.entrypoints] + self.outpoints.outpoints
        ]

        return free_storage + outer_ring

    def set_signature(self, signature: dict) -> None:
        self.reset(force_clean=True)
        self.done = signature["done"]
        self.agents = [Agent(agent["pos"], agent["item_id"]) for agent in signature["agents"]]
        self.material = {box["id"]: Box(box["id"], box["pos"], box["type"], box["age"]) for box in signature["boxes"]}
        self.calculate_restricted_cells()
        self.outpoints.delivery_schedule = [el.copy() for el in signature["outpoints"]["delivery_schedule"]]
        self.outpoints.desired_material = signature["outpoints"]["desired_material"]
        self.outpoints.last_delivery_timers = signature["outpoints"]["last_delivery_timers"]
        for ep, info in zip(self.entrypoints, signature["entrypoints"]):
            ep.material_queue = [
                {
                    "timer": int(el["timer"]),
                    "material": Box(el["material"].id, el["material"].position, el["material"].type),
                }
                for el in info["material_queue"]
            ]
            ep.wait_time_cumulate = info["wait_time_cumulate"]
            ep.position = info["pos"]
            # ep.material_queue = [{"timer": item["timer"], "type": item["material"].type} for item in
            #           copy.deepcopy(info["queue"])]
        self.num_actions = signature["num_actions"]
        for box_id, box in list(self.material.items()) + [
            (queue[0]["material"].id, queue[0]["material"])
            for queue in [ep.material_queue for ep in self.entrypoints if len(ep.material_queue) > 0]
            if queue[0]["timer"] == 0
        ]:
            self.grid[box.position] = box_id
        if self.agents[0].got_item:
            self.grid[self.agents[0].position] = 0
        self.max_id = signature["max_id"]
        self.signature = signature

    def get_signature(self) -> dict:
        return {
            "max_id": self.max_id,
            "done": self.done,
            "boxes": [
                {
                    "id": id_box,
                    "pos": box.position,
                    "age": box.age,
                    "type": box.type,
                }
                for id_box, box in self.material.items()
            ],
            "restricted_cell": list(self.restricted_cells),
            "agents": [
                {
                    "pos": agent.position,
                    "item": self.material[agent.got_item].type if agent.got_item > 0 else 0,
                    "item_id": int(agent.got_item) if agent.got_item > 0 else 0,
                }
                for agent in self.agents
            ],
            "entrypoints": [
                {
                    "pos": ep.position,
                    "material_queue": [
                        {
                            "timer": int(el["timer"]),
                            "material": Box(el["material"].id, el["material"].position, el["material"].type),
                        }
                        for el in ep.material_queue
                    ],
                    "wait_time_cumulate": ep.wait_time_cumulate,
                }
                for ep in self.entrypoints
            ],
            "outpoints": {
                "pos": list(self.outpoints.outpoints),
                "accepted_types": list(set(self.get_ready_to_consume_types())),
                "delivery_schedule": [el.copy() for el in self.outpoints.delivery_schedule],
                "desired_material": self.outpoints.desired_material,
                "last_delivery_timers": self.outpoints.last_delivery_timers,
            },
            "num_actions": self.num_actions,
        }

    def save_state_simplified(self, reward: int, action: tuple):
        state = self.get_signature()
        self.episode.append(
            {
                "step": action,
                "reward": reward,
                "cum_reward": self.cum_reward,
                "path": self.path,
                "state": {
                    key: value
                    if key not in ["entrypoints", "outpoints"]
                    else {"pos": value["pos"], "accepted_types": value["accepted_types"]}
                    if key == "outpoints"
                    else {"pos": [pos["pos"] for pos in value]}
                    for key, value in state.items()
                    if key not in ["material", "agents", "done", "max_id"]
                },
            }
        )

    def augment_state(self, box_grid, age_grid, agent_grid) -> np.array:
        return np.array(
            [
                np.kron(grid, np.ones((self.augment_factor, self.augment_factor)))
                for grid in np.array([box_grid, age_grid, agent_grid])
            ]
        )

    def mix_state(self, box_grid, age_grid, agent_grid):
        return (
            self.augment_state(box_grid, age_grid, agent_grid)
            if self.augmented
            else np.array([box_grid, age_grid, agent_grid])
        )

    @staticmethod
    def normalize_state(state_mix):
        for ii, matrix in enumerate(state_mix):
            state_mix[ii] = matrix / 255
        return state_mix

    @staticmethod
    def type_to_int(box_type: str) -> int:
        """
        Converts A, B, C... to 0, 1, 2,...
        """
        return ord(box_type) - ord("A")

    def normalize_type_combination(self, ready_to_consume_types: list, num_types: int) -> float:
        num = sum([2 ** self.type_to_int(consume_type) for consume_type in ready_to_consume_types] + [0])
        return num * 255 / (2 ** num_types - 1)

    def construct_age_grid(self, age_grid):
        for box in self.material.values():
            # box_grid[box.position] = self.normalize_type(box.type)
            age_grid[box.position] = self.normalize_age(box.age)
        return age_grid

    def construct_box_grid(self, box_grid):
        for box in list(self.material.values()) + [
            ep.material_queue[0]["material"] for ep in self.get_entrypoints_with_items()
        ]:
            box_grid[box.position] = self.normalize_type(box.type)
        for agent in self.agents:
            if agent.position in [ep.position for ep in self.entrypoints] and agent.got_item:
                box_grid[agent.position] = self.normalize_type(self.material[agent.got_item].type)
        ready_to_consume_types = self.get_ready_to_consume_types()
        for pos in self.outpoints.outpoints:
            box_grid[pos] = self.normalize_type_combination(ready_to_consume_types, len(self.type_information))
        return box_grid

    def construct_agent_grid(self, agent_grid):
        for agent in self.agents:
            agent_grid[agent.position] = 255 if agent.got_item else 128
        return agent_grid

    def __construct_av_action_grid(self, available_action_grid):
        for action in self.get_available_actions():
            available_action_grid[action] = 255
        return available_action_grid

    def initialize_grids(self):
        return np.zeros(self.grid.shape), np.zeros(self.grid.shape), np.zeros(self.grid.shape)

    def construct_grids(self):
        box_grid, age_grid, agent_grid = self.initialize_grids()
        return self.construct_box_grid(box_grid), self.construct_age_grid(age_grid), self.construct_agent_grid(agent_grid)

    def get_state(self) -> list:
        box_grid, age_grid, agent_grid = self.construct_grids()
        state_mix = self.mix_state(box_grid, age_grid, agent_grid)
        size = state_mix[0].shape
        if self.normalized_state:
            state_mix = self.normalize_state(state_mix)
        self.signature = self.get_signature()
        return state_mix if self.transpose_state else state_mix.reshape(size + (self.feature_number,))
        # state_mix = state_mix.reshape(size + (self.feature_number,))
        # return state_mix.transpose([2, 0, 1]) if self.transpose_state else state_mix

    def __assert_movement(self, ag: Agent, movement: tuple) -> int:
        """
        (not yet) DEPRECATED!
        """
        try:  # Checking if the new position is valid
            _ = self.grid[movement]
            assert all(ii >= 0 for ii in movement)
            # assert ag.position != movement # Stay still
            if ag.got_item:
                assert movement not in [entrypoint.position for entrypoint in self.entrypoints]
                assert not (
                    movement in self.outpoints.outpoints
                    and self.material[ag.got_item].type
                    not in [material["type"] for material in self.outpoints.delivery_schedule if material["timer"] < 1]
                )  #  Go to not ready outpoints
                assert movement not in [box.position for box in self.material.values()]
                assert not (
                    movement not in [entrypoint.position for entrypoint in self.entrypoints]
                    and movement not in self.outpoints.outpoints
                    and (movement[0] in (0, self.grid.shape[0] - 1) or movement[1] in (0, self.grid.shape[1] - 1))
                )  # Move outer ring
                # assert not (movement in self.outpoints.outpoints and ag.got_item != self.outpoints.desired_material) # Incorrect material
            else:
                assert movement not in self.outpoints.outpoints
                # assert not (movement in [entrypoint.position for entrypoint in self.entrypoints] and not any([entrypoint.material_queue[0]['timer'] for entrypoint in self.entrypoints])) # Move to entrypoints if there is no material
            assert self.find_path_cost(ag.position, movement) >= 0
        except (AssertionError, IndexError):
            # logging.warning('Invalid movement')
            self.num_invalid += 1
            return 0
        return 1

    def assert_movement(self, movement: tuple) -> int:
        if movement in self.available_actions:
            return 1
        self.num_invalid += 1
        return 0

    def move_agent(self, ag: Agent, movement: tuple) -> int:
        """Move an agent to a new position .

        Args:
            ag (Agent): Agent to perform the movement
            movement (tuple): New cell coordinates to interact with

        Returns:
            int:    0 for invalid action.
                    1 for correct take
                    2 for correct drop
                    3 for non optimal action (move to empty cell without object)

        !IMPROVEMENT IDEA: Delete all the asserts and just check if the movement is in the available movements
        """
        if not self.__assert_movement(ag, movement):
            return 0
        if self.grid[movement] > 0:  # If cell has object TAKE
            return self.take_item(ag, movement)
        else:  # If cell doesnt have object DROP
            return self.drop_item(ag, movement)

    def drop_item(self, ag, movement):
        try:
            assert ag.got_item  # Check if it can drop an object
        except AssertionError:
            ag.position = movement
            return 3
        ag.position = movement
        self.grid[ag.position] = ag.got_item
        self.material[ag.got_item].position = movement
        ag.got_item = 0
        self.calculate_restricted_cells()
        # self.update_restricted_cells(ag)  # Update the restricted cell list with the new actions
        return 2

    def take_item(self, ag, movement):
        try:
            assert not ag.got_item  # Check if it can take an object
            if movement not in [entrypoint.position for entrypoint in self.entrypoints]:
                assert self.grid[movement] in [box.id for box in self.material.values()]
        except AssertionError:
            # logging.error("Agent has object but ordered to take another object")
            return 0
        ag.position = movement
        ag.got_item = self.grid[ag.position]  # Store ID of the taken object
        self.grid[ag.position] = 0
        self.calculate_restricted_cells()
        # self.update_restricted_cells(ag)  # Update the restricted cell list with the new actions
        return 1

    # def check_full_occupation(self):
    #     max_occupation = 0.9  # Magic number
    #     return len(self.material) >= (self.grid.shape[0] - 2) * (self.grid.shape[1] - 2) * max_occupation

    def _step(self, action: tuple, render=False) -> list:
        self.last_action = self.denorm_action(action)
        self.num_actions += 1
        info = {"Steps": self.num_actions}
        agent = self.agents[0]  # Assuming 1 agent
        # Done conditions
        if not len(self.available_actions):  # If storehouse full
            self.score.ultra_negative_achieved = True
            self.done = True
        if self.num_actions >= self.max_steps:
            self.done = True
            reward = 0
            info["done"] = "Max movements achieved. Well done!"
            if self.log_flag:
                self.log(action)
            return self.return_result(reward, info)
        ####
        self.score.steps += 1
        if self.log_flag:
            self.log(action)
        # Update environment with the agent interaction
        if not self.done:
            reward = self.act(agent, action, info)
        else:
            info["Info"] = "Done. Please reset the environment"
            reward = -1e3
            return self.return_result(reward, info)
        # Update environment unrelated to agent interaction
        self.outpoints_consume()
        for box in self.material.values():
            box.update_age(len(self.path) - 1) if self.path_cost else box.update_age(1)
        order = self.outpoints.create_delivery()
        if order is not None:
            self.max_id = random.choice(self.entrypoints).create_new_order(
                {order["type"]: order["num_boxes"]}, self.max_id
            )  # TODO: Create load balancer
        self.outpoints.update_timers(len(self.path) - 1) if self.path_cost else self.outpoints.update_timers(1)
        for entrypoint in self.entrypoints:
            self.grid[entrypoint.position] = (
                entrypoint.update_entrypoint(len(self.path) - 1) if self.path_cost else entrypoint.update_entrypoint(1)
            )
        info["entrypoint queue"] = [len(entrypoint.material_queue) for entrypoint in self.entrypoints]
        info["outpoint queue"] = self.outpoints.delivery_schedule
        self.cum_reward += reward
        if self.save_episodes:
            self.save_state_simplified(reward, action)
        if render:
            self.render()
        return self.return_result(reward, info)

    def act(self, agent, action, info):
        # Movement
        start_cell = agent.position
        move_status = self.move_agent(agent, action)
        if move_status in (1, 2):  # If interacted with a Box
            if move_status == 1 and agent.position in [
                entrypoint.position for entrypoint in self.entrypoints
            ]:  # Added new box into the system
                box = [entrypoint for entrypoint in self.entrypoints if entrypoint.position == agent.position][0].get_item()
                self.material[box.id] = box
            else:
                box = self.material[self.grid[agent.position] if self.grid[agent.position] > 0 else agent.got_item]
            info["Info"] = f"Box {box.id} moved"
        else:
            box = None
        if move_status == 0:
            self.invalid_actions.append(action)
        else:
            self.invalid_actions = []
        result = self.get_reward(move_status, agent, box)
        self.score.clear_run_score += result
        return result

    # TODO Rename this here and in `_step`
    def return_result(self, reward, info):
        self.last_r = reward
        self.current_return += reward
        info["delivered"] = self.score.delivered_boxes
        self.last_info = info
        return self.get_state(), reward, self.done, info

    def norm_action(self, action) -> tuple:
        assert action < self.grid.shape[0] * self.grid.shape[1] and action >= 0
        return (int(action / self.grid.shape[0]), int(action % self.grid.shape[0]))

    def denorm_action(self, action: tuple) -> int:
        return action[0] * self.grid.shape[0] + action[1]

    def step(self, action: int) -> list:
        self.action = self.norm_action(action)
        assert action == self.denorm_action(self.action)
        state, reward, done, info = self._step(self.action)
        info["delivered"] = self.score.delivered_boxes
        self.last_r = reward
        self.current_return += reward
        self.last_info = info
        return state, reward, done, info

    def create_random_box(self, position: tuple, type: str = None, age: int = None):
        box = Box(
            id=self.max_id,
            position=position,
            type=type or random.choice(list(self.type_information.keys())),
            age=age or random.choice(range(1, 100)),
        )

        self.max_id += 1
        return box

    def assign_order_to_material(self):
        def decomposition(i):
            while i > 0:
                try:
                    n = random.randint(MIN_NUM_BOXES, min(i, MAX_NUM_BOXES))
                except ValueError:
                    n = random.randint(1, min(i, MAX_NUM_BOXES))
                yield n
                i -= n

        for type in self.type_information.keys():
            num_boxes_type = len([box for box in self.material.values() if box.type == type])
            num_boxes_distribution = decomposition(num_boxes_type)
            for num_boxes in num_boxes_distribution:
                timer = round(np.random.poisson(10))  # Magic number
                self.outpoints.delivery_schedule.append({"type": type, "timer": timer, "num_boxes": num_boxes})

    def create_random_initial_states(self, num_states) -> list:
        states = []
        print("Creating random states...")
        t0 = time()
        for _ in range(num_states):
            self.reset_random()
            states.append(self.get_signature())
        print(f"Finished! Created {num_states} states in {time() - t0}s")
        return states

    def reset(self, render=False, force_clean=False) -> list:
        global EPISODE
        EPISODE += 1
        random_flag = self.random_start
        self.signature = {}
        self.restricted_cells = []
        self.invalid_actions = []
        self.episode = []
        self.grid = np.zeros(self.grid.shape)
        self.num_actions = 0
        self.current_return = 0
        self.material = {}
        self.outpoints.reset()
        for entrypoint in self.entrypoints:
            entrypoint.reset()

        if random_flag and not force_clean:
            self.set_signature(np.random.choice(self.random_initial_states))
        else:
            self.agents = [Agent(initial_position=(3, 3)) for _ in range(self.num_agents)]
        self.initialize_graph(self.grid.shape)
        self.calculate_restricted_cells()
        self.done = False
        self.score.reset()
        self.num_invalid = 0
        self.number_actions = 0
        self.cum_reward = 0
        if not len(self.get_available_actions()):
            return self.reset(render)
        if render:
            self.render()
        return self.get_state()

    def reset_random(self):
        self.reset(force_clean=True)
        box_probability = 0.4  # Magic number
        self.agents = [
            Agent(
                # (random.choice(range(1, self.grid.shape[0] - 1)), random.choice(range(1, self.grid.shape[1] - 1))),
                (0, 1),  # To ensure that the agent doesn't start trapped
                got_item=random.choice([0, self.max_id]),  # If the agent has an item, it will be of ID = 1
            )
            for _ in range(self.num_agents)
        ]
        if self.agents[0].got_item:  # Initialize random box
            self.material[self.agents[0].got_item] = self.create_random_box(position=self.agents[0].position)
        for row, col in itertools.product(range(1, self.grid.shape[0] - 1), range(1, self.grid.shape[1] - 1)):
            if (row, col) == self.agents[0].position:
                continue
            if random.random() < box_probability:
                max_id = self.max_id
                self.material[max_id] = self.create_random_box((row, col))
        for box in list(self.material.values()):  # Introduce these boxes in the grid object
            self.grid[box.position] = box.id
        if self.agents[0].got_item:  # Clean grid
            self.grid[self.agents[0].position] = 0
        self.assign_order_to_material()

    @staticmethod
    def encode(num: int) -> str:
        """
        Encodes the grid from numbers to letters
        """
        return " " if num == 0 else chr(int(ord("A") - 1 + num))
        # return str(num)

    @staticmethod
    def decode(letter: str) -> int:
        """
        Decodes the grid from letters to numbers
        """
        return ord(letter) - (ord("A") - 1)

    def render(self):
        """
        COLORMAP GUIDE:

        Green: empty entrypoint
        Yellow: entrypoint with item
        Cyan: agent emptyhanded
        Blue: agent with item
        Purple: outpoint
        Red: Restricted cells
        Letter with black background: Box of the letter type

        (I hope you like spaghetti)
        """
        maze = "" + "+"
        for _ in range(self.grid.shape[1] * 2 - 1):
            maze += "-"
        maze += "+\n"
        for r, row in enumerate(self.grid):
            maze += "|"
            for e, element in enumerate(row):
                if element == 0:
                    encoded_el = " "
                elif (r, e) in [entrypoint.position for entrypoint in self.entrypoints]:
                    encoded_el = [
                        self.entrypoints[ii].material_queue[0]["material"].type
                        for ii in range(len(self.entrypoints))
                        if self.entrypoints[ii].position == (r, e)
                    ][0]
                else:
                    encoded_el = self.material[element].type
                try:
                    if element > 0 and self.check_cell_in_restricted_cell((r, e)):
                        encoded_el = f"{Back.RED}{Fore.BLACK}{self.material[element].type}{Style.RESET_ALL}"
                    for agent in self.agents:
                        if agent.position == (r, e):
                            if agent.got_item:
                                encoded_el = f"{Back.BLUE}{Fore.BLACK}{encoded_el}{Style.RESET_ALL}"
                            else:
                                encoded_el = f"{Back.CYAN}{Fore.BLACK}{encoded_el}{Style.RESET_ALL}"
                    if (r, e) in [entrypoint.position for entrypoint in self.entrypoints]:
                        encoded_el = f"{Back.GREEN}{Fore.BLACK}{encoded_el}{Style.RESET_ALL}"
                    if (r, e) in self.outpoints.outpoints:
                        if self.outpoints.desired_material:
                            encoded_el = f"{Back.MAGENTA}{Fore.BLACK}{encoded_el}{Style.RESET_ALL}"
                        else:
                            encoded_el = f"{Back.WHITE}{Fore.BLACK}{encoded_el}{Style.RESET_ALL}"
                except:
                    pass
                maze += encoded_el
                if e < self.grid.shape[1] - 1:
                    maze += ":"
            maze += "|\n"
        maze += "+"
        for _ in range(self.grid.shape[1] * 2 - 1):
            maze += "-"
        maze += "+\n"
        print(maze)


if __name__ == "__main__":
    from time import sleep

    env = Storehouse(random_start=True)
    n_a = env.action_space.n
    for _ in range(10):
        env.reset(1)
        # env.render()
        done = False
        t = 0
        while not done and t < 100:
            a = np.random.choice(n_a)
            s, r, done, inf = env.step(a)
            print(f"Action: {env.norm_action(a)}, Reward: {r}")
            env.render()
            t += 1
            sleep(0.5)<|MERGE_RESOLUTION|>--- conflicted
+++ resolved
@@ -5,11 +5,7 @@
 import operator
 import os
 import random
-<<<<<<< HEAD
-from math import ceil
-=======
-from math import atan2, ceil, prod
->>>>>>> b395bac6
+from math import atan2, ceil
 from pathlib import Path
 from statistics import mean
 from time import time
@@ -463,11 +459,7 @@
 
     @staticmethod
     def normalize_path_cost(cost: int, grid_shape: tuple) -> float:
-<<<<<<< HEAD
-        return -cost / np.prod(grid_shape)
-=======
-        return -cost / (prod(grid_shape) / 2)
->>>>>>> b395bac6
+        return -cost / (np.prod(grid_shape) / 2)
 
     def get_reward(self, move_status: int, ag: Agent, box: Box = None) -> float:
         if move_status == 0:
