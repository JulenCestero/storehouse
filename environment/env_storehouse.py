import itertools
import json
import logging
import operator
import os
<<<<<<< HEAD
import random
from math import atan2, ceil
=======
from math import atan2, ceil, prod
>>>>>>> f9286fc7
from pathlib import Path
from statistics import mean
from time import time
from typing import Iterator

import gym
import networkx as nx
import numpy as np
from colorama import Back, Fore, Style
from pathfinding.core.diagonal_movement import DiagonalMovement
from pathfinding.core.grid import Grid
from pathfinding.finder.a_star import AStarFinder
from scipy.stats import poisson
from shapely.geometry import Point
from shapely.geometry.polygon import Polygon

CONF_NAME = "6x6"
MAX_ORDERS = 3
MAX_NUM_BOXES = 6
MIN_NUM_BOXES = 2
FEATURE_NUMBER = 3
MAX_INVALID = 10
MAX_MOVEMENTS = 1000  # 50
MIN_CNN_LEN = 32
MIN_SB3_SIZE = 32
EPISODE = 0
NUM_RANDOM_STATES = 500
PATH_REWARD_PROPORTION = 0.0


class Score:
    def __init__(self):
        self.reset()

    def reset(self):
        self.delivered_boxes = 0
        self.filled_orders = 0
        self.clear_run_score = 0
        self.ultra_negative_achieved = False
        self.steps = 0
        self.box_ages = []
        self.non_optimal_material = 0
        self.timer = 0
        self.max_id = 0
        self.total_orders = 0
        self.seed = 0

    def print_score(self) -> str:
        return (
            f"{self.delivered_boxes}, {self.filled_orders}, {self.clear_run_score}, {self.steps},"
            f"{self.ultra_negative_achieved}, {mean(self.box_ages)},"
            f"{self.non_optimal_material / max(1, self.delivered_boxes) * 100},"
            f"{self.timer},"
            f"{self.max_id},"
            f"{self.total_orders},"
            f"{self.seed}"
        )


class Box:
    def __init__(self, id: int, position: tuple, type: str = "A", age: int = 1, ready: bool = False, timer: int = 0):
        self.id = id
        self.type = type
        self.age = age
        self.timer = timer
        self.ready = ready
        self.position = position

    def update_age(self, num_steps: int = 1):
        if self.ready:
            self.age += max(num_steps, 1)
        else:
            self.timer += max(num_steps, 1)

    def __eq__(self, other):
        if isinstance(other, Box):
            return (
                self.position == other.position
                and self.age == other.age
                and self.id == other.id
                and self.age == other.age
                and self.ready == other.ready
            )

    def __repr__(self) -> str:
        return f"Box(type={self.type}, ready={self.ready}, timer={self.timer}, age={self.age})"


class Agent:
    def __init__(self, initial_position: tuple, got_item: int = 0):
        # Only one object at time
        self.position = initial_position
        self.got_item = got_item  # Id of the box it is carrying, 0 if none

    def __eq__(self, other):
        if isinstance(other, Agent):
            return self.position == other.position and self.got_item == other.got_item


class Entrypoint:
    def __init__(self, position: tuple, type_information: dict, rng: list):
        self.rng = rng
        self.type_information = type_information
        self.position = position
        self.material_queue = []  # FIFO
        self.ready_material = []

    def create_new_order(self, material_type: str, number_of_material: int, max_id: int):
        for _ in range(number_of_material):
            self.material_queue.append(Box(max_id, self.position, material_type))
            max_id += 1
        return max_id

    def get_item(self) -> Box:  # sourcery skip: raise-specific-error
        try:
            return self.ready_material.pop(0)
        except IndexError as ex:
            logging.error(f"Error at get_item in Entrypoint {self.position}")
            raise IndexError from ex

    def update_entrypoint(self, steps: int = 1):
        prob = 0.15
        for material in self.ready_material:
            material.update_age(max(1, steps))
        for ii, material in enumerate(self.material_queue):
            material.update_age(max(1, steps))
            # prob = poisson.cdf(material.timer, mean) # mean depends on material type
            if self.rng[0].choice([True, False], p=[prob, 1 - prob]):
                material.ready = True
                self.ready_material.append(material)
                del self.material_queue[ii]
        return self.ready_material[0].id if self.ready_material else 0

    def reset(self):
        self.material_queue = []
        self.ready_material = []


class Delivery:
    def __init__(
        self,
        mean: int,
        num_boxes: int,
        type: str,
        rng: list,
        timer: int = 0,
        ready: bool = False,
    ):
        self.type = type
        self.mean = mean
        self.num_boxes = num_boxes
        self.timer = timer
        self.ready = ready
        self.rng = rng

    def update_timer(self, step: int = 1):
        self.timer += step
        if not self.ready:
            # prob = poisson.cdf(self.timer, self.mean)
            prob = 0.02
            if self.rng[0].choice([True, False], p=[prob, 1 - prob]):
                self.ready = True

    def __repr__(self) -> str:
        return f"Delivery(type={self.type}, num_boxes={self.num_boxes}, timer={self.timer}, ready={self.ready})"

    def __eq__(self, other):
        if isinstance(other, Delivery):
            return (
                self.type == other.type
                and self.mean == other.mean
                and self.num_boxes == other.num_boxes
                and self.timer == other.timer
                and self.ready == other.ready
            )


class Outpoints:
    def __init__(self, outpoints: list, type_information: dict, delivery_timer: dict, max_orders: int, rng: list):
        self.outpoints = outpoints  # Position
        self.type_information = type_information
        self.delivery_timer_info = delivery_timer
        self.max_orders = max_orders
        self.max_num_boxes = MAX_NUM_BOXES
        self.min_num_boxes = MIN_NUM_BOXES
        self.delivery_schedule = []  # Form: [Delivery()]
        self.last_delivery_timers = np.Inf
        self.rng = rng

    def reset(self):
        self.delivery_schedule = []
        self.last_delivery_timers = np.Inf

    def update_timers(self, steps: int = 1):
        self.last_delivery_timers += max(1, steps)
        for delivery in self.delivery_schedule:
            delivery.update_timer(max(0, max(1, steps)))

    def create_order(self, type: str) -> dict:
        num_boxes = self.rng[0].integers(self.min_num_boxes, self.max_num_boxes + 1)
        return Delivery(type=type, mean=self.type_information[type]["deliver"]["lambda"], num_boxes=num_boxes, rng=self.rng)
        # return {"type": type, "timer": timer, "num_boxes": num_boxes}

    def create_delivery(self) -> dict:
        # if self.last_delivery_timers <= np.random.poisson(self.delivery_timer_info["lambda"]):
        prob = 0.1
        if not self.rng[0].choice([True, False], p=[prob, 1 - prob]):
            return None
        # if any(order.ready for order in self.delivery_schedule):
        #     return None
        box_type = self.rng[0].choice(list(self.type_information.keys()))
        order = self.create_order(box_type)
        self.delivery_schedule.append(order)
        self.last_delivery_timers = 0
        return order

    def consume(self, box: Box) -> int:
        for ii, order in enumerate(self.delivery_schedule):
            if box.type == order.type and order.ready:
                self.delivery_schedule[ii].num_boxes -= 1
                if self.delivery_schedule[ii].num_boxes < 1:
                    del self.delivery_schedule[ii]
                    return 2
                return 1
        return 0


class Storehouse(gym.Env):
    def __init__(
        self,
        logname: str = "log/log",
        logging: bool = False,
        save_episodes: bool = False,
        transpose_state: bool = False,
        max_steps: int = MAX_MOVEMENTS,
        conf_name: str = CONF_NAME,
        max_orders: int = MAX_ORDERS,
        augment: bool = None,
        random_start: bool = False,
        normalized_state: bool = False,
        path_cost: bool = False,
        path_reward_weight: float = PATH_REWARD_PROPORTION,
        seed: int = None,  # used for random_start
    ):
        # logging.info(
        #     f"Logging: {logging}, save_episodes: {save_episodes}, max_steps: {max_steps}, conf_name: {conf_name}, augmented: {augment}, random_start: {random_start}, path_cost: {path_cost}, path_weights: {path_reward_weight}"
        # )
        self.signature = {}
        self.rng = [np.random.default_rng(seed)]
        self.max_id = 1
        self.max_steps = max_steps
        self.max_orders = max_orders
        self.log_flag = logging
        self.path_reward_weight = path_reward_weight
        self.load_conf(conf_name)
        if augment is not None:
            self.augmented = augment
        self.random_start = random_start
        self.path_cost = path_cost
        self.normalized_state = normalized_state
        self.feature_number = FEATURE_NUMBER
        self.score = Score()
        self.original_seed = seed
        self.episode = []
        self.available_actions = []
        self.invalid_actions = []
        self.logname = Path(logname)
        self.save_episodes = save_episodes
        self.transpose_state = transpose_state
        self.finder = AStarFinder(diagonal_movement=DiagonalMovement.never)
        if self.augmented:
            self.augment_factor = ceil(MIN_SB3_SIZE / min(self.grid.shape))
            size = tuple(dimension * self.augment_factor for dimension in self.grid.shape)
        else:
            size = self.grid.shape
        self.action_space = gym.spaces.Discrete(self.grid.shape[0] * self.grid.shape[1])
        self.observation_space = gym.spaces.Box(low=0, high=255, shape=(size[0], size[1], self.feature_number), dtype=np.uint8)
        self.material = {}  # dict of objects of the class box. {id: Box} form of the dict. ID > 0
        self.restricted_cells = []  # list of coordinates to where the agent cannot move
        self.agents = [Agent((0, 0)) for _ in range(self.num_agents)]
        self.done = False
        self.action = None
        self.floor_graph = None
        self.path = []
        self.num_actions = 0
        self.num_invalid = 0
        self.current_return = 0
        self.action_mask = np.zeros(len(list(range(self.action_space.n))))
        if self.random_start:
            self.random_initial_states = self.create_random_initial_states(NUM_RANDOM_STATES, seed)
        if save_episodes:
            self.episode_folder = self.logname / "episodes"
            self.episode_folder.mkdir(parents=True, exist_ok=True)
        if self.log_flag:
            self.logname.mkdir(parents=True, exist_ok=True)
            self.metrics_log = f"{str(self.logname / self.logname.name)}_metrics.csv"
            with open(self.metrics_log, "a") as f:
                f.write(
                    "Delivered Boxes,Filled orders,Score,Steps,Ultra negative achieved,Mean box ages,FIFO violation,time,max_id,Total orders,Seed\n"
                )
            # self.actions_log = open(str(self.logname) + "_actions.csv", "w")
            # self.actions_log.write("")

    # def __del__(self):
    # if self.log_flag:
    # self.metrics_log.close()
    # self.actions_log.close()

    def load_conf(self, conf: str = CONF_NAME):
        """
        Load the configuration from a JSON file .

        Args:
            conf (str, optional): Configuration name to be loaded. Defaults to CONF_NAME.
        """
        with open(os.path.join(os.path.dirname(__file__), "conf.json"), "r") as f:
            current_conf = json.load(f)[conf]
        self.augmented = any(length < MIN_CNN_LEN for length in current_conf["grid"])
        self.grid = np.zeros(current_conf["grid"])
        conf = current_conf["conf"]
        self.type_information = conf["material_types"]
        self.entrypoints = [
            Entrypoint(position=eval(ii), type_information=self.type_information, rng=self.rng) for ii in conf["entrypoints"]
        ]
        self.outpoints = Outpoints(
            [eval(ii) for ii in conf["outpoints"]],
            type_information=self.type_information,
            delivery_timer=conf["delivery_timer"],
            max_orders=self.max_orders,
            rng=self.rng,
        )
        self.num_agents = conf["num_agents"]

    def outpoints_consume(self):  # sourcery skip: raise-specific-error
        """
        Function that consumes all the materials dropped in outpoints. If the material is not listed
        within the self.material list, an error is raised
        """
        for outpoint in self.outpoints.outpoints:
            if self.grid[outpoint] > 0:
                try:
                    status = self.outpoints.consume(self.material[self.grid[outpoint]])
                    if status == 1:
                        logging.info("Material consumed")
                    elif status == 2:
                        logging.info("Order completed")
                        if self.log_flag:
                            self.score.filled_orders += 1
                    if self.log_flag:
                        self.score.box_ages.append(self.material[self.grid[outpoint]].age)
                    del self.material[self.grid[outpoint]]
                    self.grid[outpoint] = 0
                except Exception as e:
                    logging.error(f"Unexpected error at consuming the material at outpoint {outpoint}: {e}")
                    raise Exception from e

    @staticmethod
    def prepare_grid(matrix: np.array, start: tuple, end: tuple, whitelist: list = None) -> Grid:
        prepared_matrix = np.array(matrix)
        prepared_matrix[start] = 0
        prepared_matrix[end] = 0
        for cell in whitelist:
            prepared_matrix[cell] = 0
        return Grid(matrix=np.negative(prepared_matrix) + 1)

    def find_path_cost(self, start_position, end_position) -> int:
        """
        Returns the cost of the movement. 0 if end_position is unreachable
        """
        grid = self.prepare_grid(self.grid, start_position, end_position, [ep.position for ep in self.entrypoints])
        start = grid.node(*reversed(start_position))
        end = grid.node(*reversed(end_position))
        path, runs = self.finder.find_path(start, end, grid)
        self.path = path
        return len(path) - 1  # If agent is idle, it counts as a movement of 1, we want 0

    def initialize_graph(self, shape: tuple):
        graph = nx.grid_2d_graph(*shape)
        graph.add_edges_from(
            [((x, y), (x + 1, y + 1)) for x in range(shape[0] - 1) for y in range(shape[1] - 1)]
            + [((x + 1, y), (x, y + 1)) for x in range(shape[0] - 1) for y in range(shape[1] - 1)]
        )
        self.floor_graph = graph

    @staticmethod
    def check_jump(ordered_cells: list) -> bool:
        no_duplicated_cells = list(dict.fromkeys(tuple(cell) for cell in ordered_cells))
        return any(
            abs(
                sum(
                    [
                        no_duplicated_cells[ii][0] - no_duplicated_cells[ii + 1][0],
                        no_duplicated_cells[ii][1] - no_duplicated_cells[ii + 1][1],
                    ]
                )
            )
            > 1
            for ii in range(-1, len(no_duplicated_cells) - 1)
        )

    @staticmethod
    def get_connected_cells(graph: nx.graph, shape: tuple, boxes: Iterator) -> Iterator:
        all_cells = set(itertools.product(range(shape[0]), range(shape[1])))
        cells_to_remove = all_cells - {box.position for box in boxes}
        graph.remove_nodes_from(cells_to_remove)
        return nx.connected_components(graph)

    @staticmethod
    def get_frontier(isle: list) -> list:
        """
        Returns a list of the cells of the borderline between the emtpy space and the box isles
        """
        cells = np.array([list(ii) for ii in isle])
        x_set = set(cells[:, 0])
        y_set = set(cells[:, 1])
        left = [cells[cells[:, 0] == x].min(axis=0) for x in x_set]  # left in render
        down = [cells[cells[:, 1] == y].max(axis=0) for y in y_set]  # left in render
        right = [cells[cells[:, 0] == x].max(axis=0) for x in x_set]  # left in render
        top = [cells[cells[:, 1] == y].min(axis=0) for y in y_set]  # left in render
        return left + right + top + down

    @staticmethod
    def order_points(cells: list) -> list:
        cent = sum(p[0] for p in cells) / len(cells), sum(p[1] for p in cells) / len(cells)
        cells.sort(key=lambda p: atan2(p[1] - cent[1], p[0] - cent[0]))
        return cells

    def calculate_restricted_cells(self):
        """
        !! BUGGY We need to find open donuts and also linear structures with a restricted cell in a corner
        Initial estimation of the restricted_cells list, where the agent is forbidden to navigate
        """
        self.restricted_cells = []
        return
        graph = np.array(self.floor_graph)
        isles = list(self.get_connected_cells(graph, self.grid.shape, self.material.values()))
        for isle in isles:
            frontier = self.get_frontier(isle)
            ordered_cells = self.order_points(frontier)
            if self.check_jump(ordered_cells):  # Buggy. Method works, but too restrictive.
                continue
            polygon = Polygon()
            self.restricted_cells.append(polygon)

    def __update_restricted_cells(self, ag: Agent):
        """DEPRECATED
        Updates the restricted_cells list where the agent is forbidden to navigate

        Args:
            ag (Agent): The agent that has changed the grid structure
        """
        adjacent_cells_delta = [(0, 1), (0, -1), (1, 0), (-1, 0)]
        if ag.got_item:
            for delta in adjacent_cells_delta:
                adjacent_cell = tuple(map(operator.add, ag.position, delta))
                if adjacent_cell in self.restricted_cells:
                    self.restricted_cells.remove(adjacent_cell)
        else:
            for delta in adjacent_cells_delta:
                adjacent_cell = tuple(map(operator.add, ag.position, delta))
                try:
                    assert self.grid[adjacent_cell] >= 0
                except:
                    continue
                flag = False
                if self.grid[adjacent_cell] > 0:
                    flag = True
                    for delta_delta in adjacent_cells_delta:
                        adjacent_adjacent_cell = tuple(map(operator.add, adjacent_cell, delta_delta))
                        try:
                            assert self.grid[adjacent_adjacent_cell] >= 0
                        except:
                            continue
                        if self.grid[adjacent_adjacent_cell] == 0:
                            flag = False
                            break
                if flag:
                    self.restricted_cells.append(adjacent_cell)

    @staticmethod
    def get_age_factor(age):
        """
        Age bounded within [0, 500]. Returns the percentage of the age factor [0, 1]. Linear (for now)
        [UPDATE/FIX] Added '1 - ...' to give more weight (therefore, worse rw) to newer items, instead of older items
        """
        return (1 - min(max(abs(age), 0), 500) / 500) ** 2 + (min(max(abs(age), 0), 500) / 500) ** 2

    def delivery_reward(self, box):
        min_rew = -0.5
        age_factor = self.get_age_factor(box.age)
        if self.log_flag:
            oldest_box = max(
                [material for material in self.material.values() if material.type == box.type]
                + [
                    ep.ready_material[0]
                    for ep in self.entrypoints
                    if ep.ready_material
                    if ep.ready_material[0].type == box.type and self.path[0] != ep.position
                ],
                key=operator.attrgetter("age"),
            )
            self.score.delivered_boxes += 1
            if box.id != oldest_box.id:
                self.score.non_optimal_material += 1
        return min_rew * age_factor

    def get_entrypoints_with_items(self):
        try:
            entrypoints_with_items = [ep for ep in self.entrypoints if len(ep.ready_material) > 0]
        except IndexError:
            entrypoints_with_items = []
        return entrypoints_with_items

    def get_macro_action_reward(self, ag: Agent, box: Box = None) -> float:
        if self.get_ready_to_consume_types():
            if ag.position in self.outpoints.outpoints:
                return self.delivery_reward(box)
            return -0.9 if len(self.material) or self.get_entrypoints_with_items() else 0
        elif not self.get_ready_to_consume_types() and self.get_entrypoints_with_items():
            return -0.9
        else:
            return 0

    @staticmethod
    def normalize_path_cost(cost: int, grid_shape: tuple) -> float:
        return -cost / (np.prod(grid_shape) / 2)

    def get_reward(self, move_status: int, ag: Agent, box: Box = None) -> float:
        if move_status == 0:
            return -1
        macro_action_reward = self.get_macro_action_reward(ag, box)
        if macro_action_reward == -0.9:
            return -0.9
        weighted_reward = macro_action_reward
        if self.path_cost:
            w = self.path_reward_weight
            micro_action_reward = self.normalize_path_cost(len(self.path) - 1, self.grid.shape)
            weighted_reward = (1 - w) * macro_action_reward + w * micro_action_reward if micro_action_reward <= 0 else -1
        # assert weighted_reward <= 0
        return weighted_reward

    def log(self, action):
        if self.done:
            self.score.box_ages += [box.age for box in self.material.values()]
            self.score.max_id = self.max_id
            self.score.seed = self.original_seed
            if not len(self.score.box_ages):
                self.score.box_ages.append(0)
            with open(self.metrics_log, "a") as f:
                f.write(self.score.print_score() + "\n")
            if self.save_episodes:
                with open(f"{self.episode_folder / self.logname.name}_episode_{EPISODE}.json", "w") as f:
                    json.dump(self.episode, f)
        # else:
        # self.actions_log.write(f"{action},{self.agents[0].got_item}\n")

    @staticmethod
    def normalize_age(age: int) -> float:
        return min(max(age, 0), 1000) / 1000 * 255

    def normalize_type(self, type: str) -> float:
        return (ord(type) - (ord("A") - 1)) * 255 / len(self.type_information)

    def decode_action(self, action: tuple):
        return action[0] * self.grid.shape[0] + action[1]

    def get_ready_to_consume_types(self):
        try:
            return {order.type for order in self.outpoints.delivery_schedule if order.ready}
        except IndexError:
            return {}

    def get_available_actions(self) -> list:
        """
        BUGGY: Restricted cells logic broken.
        It's less restrictive than it should be
        """
        ### Assuming 1 agent
        agent = self.agents[0]
        ####################

        self.action_mask = np.zeros(self.action_mask.shape)
        ready_to_consume_types = self.get_ready_to_consume_types()

        if agent.got_item:  # Agent with item
            free_storage = []
            for ii in range(1, self.grid.shape[0] - 1):
                free_storage.extend(
                    (ii, jj)
                    for jj in range(1, self.grid.shape[1] - 1)
                    if self.grid[ii][jj] == 0 and (ii, jj) != agent.position
                )

            if self.material[agent.got_item].type in ready_to_consume_types:  # Outpoints open
                available_actions = list(self.outpoints.outpoints) + free_storage
            else:  # Outpoints closed
                available_actions = free_storage

        else:  # Agent without item
            entrypoints_with_items = self.get_entrypoints_with_items()
            if len(ready_to_consume_types) and len(entrypoints_with_items):  # If outpoints open, entrypoints open
                available_actions = [box.position for box in self.material.values() if box.type in ready_to_consume_types] + [
                    ep.position for ep in entrypoints_with_items
                ]
            elif len(ready_to_consume_types):  # If outpoints open, entrypoints closed
                if len([True for box in self.material.values() if box.type in ready_to_consume_types]):  # Item in storage
                    available_actions = [box.position for box in self.material.values() if box.type in ready_to_consume_types]
                else:  # Item NOT in storage
                    available_actions = self.get_available_cells()
            elif len(entrypoints_with_items):  # If outpoints closed, entrypoints open
                available_actions = [ep.position for ep in entrypoints_with_items]
            else:  # If outpoints closed, entrypoints closed
                available_actions = self.get_available_cells()
        try:
            for action in available_actions:
                self.action_mask[self.decode_action(action)] = 1
        except IndexError as e:
            print(e)
            print(available_actions)
            raise IndexError from e
        self.available_actions = available_actions
        return available_actions

    def check_cell_in_restricted_cell(self, point: tuple) -> bool:
        return any(p.contains(Point(*point)) for p in self.restricted_cells)

    def get_free_storage_of_grid(self):
        result = []
        for ii in range(1, self.grid.shape[0] - 1):
            result.extend(
                (
                    (ii, jj)
                    for jj in range(1, self.grid.shape[1] - 1)
                    # if self.grid[ii][jj] == 0 and (ii, jj) not in self.restricted_cells
                    if self.grid[ii][jj] == 0 and not self.check_cell_in_restricted_cell((ii, jj))
                )
            )
        return result

    def get_available_cells(self):
        free_storage = self.get_free_storage_of_grid()
        outer_ring = []
        try:
            assert self.grid.shape[0] == self.grid.shape[1]  # Only for square environments
        except AssertionError as e:
            raise NotImplementedError from e
        return self.get_outer_ring_with_free_storage(outer_ring, free_storage)

    def get_outer_ring_with_free_storage(self, outer_ring, free_storage):
        for pos in range(self.grid.shape[0] - 1):
            outer_ring.extend(
                (
                    (0, pos),
                    (self.grid.shape[0] - 1, pos),
                    (pos, 0),
                    (pos, self.grid.shape[0] - 1),
                )
            )

        outer_ring = [
            action
            for action in set(outer_ring)
            if action not in [entrypoint.position for entrypoint in self.entrypoints] + self.outpoints.outpoints
        ]

        return free_storage + outer_ring

    def set_signature(self, signature: dict) -> None:
        self.reset(force_clean=True)
        self.done = signature["done"]
        # self.rng = [signature["rng"][0]]
        self.agents = [Agent(agent["pos"], agent["item_id"]) for agent in signature["agents"]]
        self.material = {
            box["id"]: Box(box["id"], box["pos"], box["type"], box["age"], box["ready"], box["timer"])
            for box in signature["boxes"]
        }
        self.calculate_restricted_cells()
        self.outpoints.delivery_schedule = [
            Delivery(type=el.type, mean=el.mean, num_boxes=el.num_boxes, timer=el.timer, ready=el.ready, rng=self.rng)
            for el in signature["outpoints"]["delivery_schedule"]
        ]
        self.outpoints.last_delivery_timers = signature["outpoints"]["last_delivery_timers"]
        for ep, info in zip(self.entrypoints, signature["entrypoints"]):
            ep.material_queue = [Box(el.id, el.position, el.type, el.age, el.ready, el.timer) for el in info["material_queue"]]
            ep.ready_material = [Box(el.id, el.position, el.type, el.age, el.ready, el.timer) for el in info["ready_material"]]
            ep.position = info["pos"]
        self.num_actions = signature["num_actions"]
        for box_id, box in list(self.material.items()) + [
            (queue[0].id, queue[0]) for queue in [ep.ready_material for ep in self.entrypoints if len(ep.ready_material) > 0]
        ]:
            self.grid[box.position] = box_id
        if self.agents[0].got_item:
            self.grid[self.agents[0].position] = 0
        self.max_id = signature["max_id"]
        self.signature = signature

    def get_signature(self) -> dict:
        return {
            "max_id": self.max_id,
            "done": self.done,
            "rng": [self.rng[0]],
            "boxes": [
                {
                    "id": id_box,
                    "pos": box.position,
                    "age": box.age,
                    "type": box.type,
                    "ready": box.ready,
                    "timer": box.timer,
                }
                for id_box, box in self.material.items()
            ],
            "restricted_cell": list(self.restricted_cells),
            "agents": [
                {
                    "pos": agent.position,
                    "item": self.material[agent.got_item].type if agent.got_item > 0 else 0,
                    "item_id": int(agent.got_item) if agent.got_item > 0 else 0,
                }
                for agent in self.agents
            ],
            "entrypoints": [
                {
                    "pos": ep.position,
                    "material_queue": [
                        Box(el.id, el.position, el.type, el.age, el.ready, el.timer) for el in ep.material_queue
                    ],
                    "ready_material": [
                        Box(el.id, el.position, el.type, el.age, el.ready, el.timer) for el in ep.ready_material
                    ],
                }
                for ep in self.entrypoints
            ],
            "outpoints": {
                "pos": list(self.outpoints.outpoints),
                "accepted_types": list(set(self.get_ready_to_consume_types())),
                "delivery_schedule": [
                    Delivery(type=el.type, mean=el.mean, num_boxes=el.num_boxes, timer=el.timer, ready=el.ready, rng=self.rng)
                    for el in self.outpoints.delivery_schedule
                ],
                "last_delivery_timers": self.outpoints.last_delivery_timers,
            },
            "num_actions": self.num_actions,
        }

    def save_state_simplified(self, reward: int, action: tuple):
        state = self.get_signature()
        self.episode.append(
            {
                "step": action,
                "num_actions": state["num_actions"],
                "reward": reward,
                "cum_reward": self.current_return,
                "path": self.path,
                "state": {
                    "agents": state["agents"],
                    "outpoints": {"pos": state["outpoints"]["pos"], "accepted_types": state["outpoints"]["accepted_types"]},
                    "entrypoints": {"pos": [ep["pos"] for ep in state["entrypoints"]]},
                    "boxes": state["boxes"],
                    "restricted_cell": state["restricted_cell"],
                },
            }
        )

    def augment_state(self, box_grid, age_grid, agent_grid) -> np.array:
        return np.array(
            [
                np.kron(grid, np.ones((self.augment_factor, self.augment_factor)))
                for grid in np.array([box_grid, age_grid, agent_grid])
            ]
        )

    def mix_state(self, box_grid, age_grid, agent_grid):
        return (
            self.augment_state(box_grid, age_grid, agent_grid)
            if self.augmented
            else np.array([box_grid, age_grid, agent_grid])
        )

    @staticmethod
    def normalize_state(state_mix):
        for ii, matrix in enumerate(state_mix):
            state_mix[ii] = matrix / 255
        return state_mix

    @staticmethod
    def type_to_int(box_type: str) -> int:
        """
        Converts A, B, C... to 0, 1, 2,...
        """
        return ord(box_type) - ord("A")

    def normalize_type_combination(self, ready_to_consume_types: list, num_types: int) -> float:
        num = sum([2 ** self.type_to_int(consume_type) for consume_type in ready_to_consume_types] + [0])
        return num * 255 / (2 ** num_types - 1)

    def construct_age_grid(self, age_grid):
        for box in self.material.values():
            # box_grid[box.position] = self.normalize_type(box.type)
            age_grid[box.position] = self.normalize_age(box.age)
        for ep in self.entrypoints:
            if ep.ready_material:
                oldest_box = max(ep.ready_material, key=operator.attrgetter("age"))
                age_grid[ep.position] = self.normalize_age(oldest_box.age)
        return age_grid

    def construct_box_grid(self, box_grid):
        for box in list(self.material.values()) + [ep.ready_material[0] for ep in self.get_entrypoints_with_items()]:
            box_grid[box.position] = self.normalize_type(box.type)
        for agent in self.agents:
            if agent.position in [ep.position for ep in self.entrypoints] and agent.got_item:
                box_grid[agent.position] = self.normalize_type(self.material[agent.got_item].type)
        ready_to_consume_types = self.get_ready_to_consume_types()
        for pos in self.outpoints.outpoints:
            box_grid[pos] = self.normalize_type_combination(ready_to_consume_types, len(self.type_information))
        return box_grid

    def construct_agent_grid(self, agent_grid):
        for agent in self.agents:
            agent_grid[agent.position] = 255 if agent.got_item else 128
        return agent_grid

    def __construct_av_action_grid(self, available_action_grid):
        for action in self.get_available_actions():
            available_action_grid[action] = 255
        return available_action_grid

    def initialize_grids(self):
        return np.zeros(self.grid.shape), np.zeros(self.grid.shape), np.zeros(self.grid.shape)

    def construct_grids(self):
        box_grid, age_grid, agent_grid = self.initialize_grids()
        return self.construct_box_grid(box_grid), self.construct_age_grid(age_grid), self.construct_agent_grid(agent_grid)

    def get_state(self) -> list:
        box_grid, age_grid, agent_grid = self.construct_grids()
        state_mix = self.mix_state(box_grid, age_grid, agent_grid)
        size = state_mix[0].shape
        if self.normalized_state:
            state_mix = self.normalize_state(state_mix)
        self.signature = self.get_signature()
        return state_mix if self.transpose_state else state_mix.reshape(size + (self.feature_number,))
        # state_mix = state_mix.reshape(size + (self.feature_number,))
        # return state_mix.transpose([2, 0, 1]) if self.transpose_state else state_mix

    def assert_movement(self, ag: Agent, movement: tuple) -> int:
        """
        TODO: simplify this mess
        """
        try:  # Checking if the new position is valid
            _ = self.grid[movement]
            assert all(ii >= 0 for ii in movement)
            # assert ag.position != movement # Stay still
            if ag.got_item:
                assert movement not in [entrypoint.position for entrypoint in self.entrypoints]
                assert not (
                    movement in self.outpoints.outpoints
                    and self.material[ag.got_item].type
                    not in [material.type for material in self.outpoints.delivery_schedule if material.ready]
                )  #  Go to not ready outpoints
                assert movement not in [box.position for box in self.material.values()]
                assert not (
                    movement not in [entrypoint.position for entrypoint in self.entrypoints]
                    and movement not in self.outpoints.outpoints
                    and (movement[0] in (0, self.grid.shape[0] - 1) or movement[1] in (0, self.grid.shape[1] - 1))
                )  # Move outer ring
            else:
                assert movement not in self.outpoints.outpoints
            assert self.find_path_cost(ag.position, movement) >= 0
        except (AssertionError, IndexError):
            # logging.warning('Invalid movement')
            self.num_invalid += 1
            return 0
        return 1

    def __assert_movement(self, movement: tuple) -> int:
        """
        IDEAL WORLD...
        """
        if movement in self.available_actions:
            return 1
        self.num_invalid += 1
        return 0

    def move_agent(self, ag: Agent, movement: tuple) -> int:
        """Move an agent to a new position .

        Args:
            ag (Agent): Agent to perform the movement
            movement (tuple): New cell coordinates to interact with

        Returns:
            int:    0 for invalid action.
                    1 for correct take
                    2 for correct drop
                    3 for non optimal action (move to empty cell without object)

        !IMPROVEMENT IDEA: Delete all the asserts and just check if the movement is in the available movements
        """
        if not self.assert_movement(ag, movement):
            return 0
        if self.grid[movement] > 0:  # If cell has object TAKE
            return self.take_item(ag, movement)
        else:  # If cell doesnt have object DROP
            return self.drop_item(ag, movement)

    def drop_item(self, ag, movement):
        try:
            assert ag.got_item  # Check if it can drop an object
        except AssertionError:
            ag.position = movement
            return 3
        ag.position = movement
        self.grid[ag.position] = ag.got_item
        self.material[ag.got_item].position = movement
        ag.got_item = 0
        self.calculate_restricted_cells()
        # self.update_restricted_cells(ag)  # Update the restricted cell list with the new actions
        return 2

    def take_item(self, ag, movement):
        try:
            assert not ag.got_item  # Check if it can take an object
            if movement not in [entrypoint.position for entrypoint in self.entrypoints]:
                assert self.grid[movement] in [box.id for box in self.material.values()]
        except AssertionError:
            # logging.error("Agent has object but ordered to take another object")
            return 0
        ag.position = movement
        ag.got_item = self.grid[ag.position]  # Store ID of the taken object
        self.grid[ag.position] = 0
        self.calculate_restricted_cells()
        # self.update_restricted_cells(ag)  # Update the restricted cell list with the new actions
        return 1

    # def check_full_occupation(self):
    #     max_occupation = 0.9  # Magic number
    #     return len(self.material) >= (self.grid.shape[0] - 2) * (self.grid.shape[1] - 2) * max_occupation

    def _step(self, action: tuple, render=False) -> list:
        action = (int(action[0]), int(action[1]))
        self.last_action = self.denorm_action(action)
        self.num_actions += 1
        info = {"Steps": self.num_actions}
        agent = self.agents[0]  # Assuming 1 agent
        # Done conditions
        # if not len(self.available_actions):  # If storehouse full
        #     if self.log_flag:
        #         self.score.ultra_negative_achieved = True
        #     self.done = True
        if self.num_actions >= self.max_steps:
            self.done = True
            reward = 0
            info["done"] = "Max movements achieved. Well done!"
            if self.log_flag:
                self.log(action)
            return self.return_result(reward, info)
        ####
        if self.log_flag:
            self.score.steps += 1
            self.log(action)
        # Update environment with the agent interaction
        if not self.done:
            reward, move_status = self.act(agent, action, info)
        else:
            info["Info"] = "Done. Please reset the environment"
            reward = -1e3
            return self.return_result(reward, info)
        # Update environment unrelated to agent interaction
        self.outpoints_consume()
        self.update_timers()
        order = self.outpoints.create_delivery()
        if order is not None:
            # TODO: Create load balancer?
            self.max_id = self.rng[0].choice(self.entrypoints).create_new_order(order.type, order.num_boxes, self.max_id)
            if self.log_flag:
                self.score.total_orders += 1
        if self.save_episodes:
            self.save_state_simplified(reward, action)
        if render:
            self.render()
        return self.return_result(reward, info)

    # def __get_idle_time(self):

    #     timers = [order.timer for order in self.outpoints.delivery_schedule] + [
    #         ep.material_queue[0]["timer"] for ep in self.entrypoints if len(ep.material_queue) > 0
    #     ]
    #     try:
    #         return min(timers)
    #     except ValueError as ex:
    #         return 1

    def detect_idle(self) -> bool:
        A = bool(self.agents[0].got_item)
        O = bool(len(self.delivery_schedule) > 0 and self.delivery_schedule[0].ready)
        S = bool(len(self.material))
        E = len(ep for ep in self.entrypoints if len(ep.ready_material) > 0)
        return (not A and not E and not O) or (not A and not E and not S)

    def update_timers(self):
        if self.path_cost:
            steps = len(self.path) - 1 if self.path_cost else 1
        else:
            steps = 1
        if self.log_flag:
            self.score.timer += steps
        for box in self.material.values():
            box.update_age(steps)
        self.outpoints.update_timers(steps)
        for entrypoint in self.entrypoints:
            self.grid[entrypoint.position] = entrypoint.update_entrypoint(steps)

    def act(self, agent, action, info):
        # Movement
        start_cell = agent.position
        move_status = self.move_agent(agent, action)
        if move_status in (1, 2):  # If interacted with a Box
            if move_status == 1 and agent.position in [
                entrypoint.position for entrypoint in self.entrypoints
            ]:  # Added new box into the system
                box = [entrypoint for entrypoint in self.entrypoints if entrypoint.position == agent.position][0].get_item()
                self.material[box.id] = box
            else:
                box = self.material[self.grid[agent.position] if self.grid[agent.position] > 0 else agent.got_item]
            info["Info"] = f"Box {box.id} moved"
        else:
            box = None
        if move_status == 0:
            self.invalid_actions.append(action)
        else:
            self.invalid_actions = []
        result = self.get_reward(move_status, agent, box)
        if self.log_flag:
            self.score.clear_run_score += result
        return result, move_status

    def return_result(self, reward, info):
        self.last_r = reward
        self.current_return += reward
        if self.log_flag:
            info["timer"] = self.score.timer
            info["delivered"] = self.score.delivered_boxes
        for entrypoint in self.entrypoints:
            info[f"EP{entrypoint.position}"] = {
                "Ready": list(entrypoint.ready_material),
                "Preparing": list(entrypoint.material_queue),
            }

        info["outpoint queue"] = self.outpoints.delivery_schedule
        self.last_info = info
        return self.get_state(), reward, self.done, info

    def norm_action(self, action) -> tuple:
        assert action < self.grid.shape[0] * self.grid.shape[1] and action >= 0
        return (int(action / self.grid.shape[0]), int(action % self.grid.shape[0]))

    def denorm_action(self, action: tuple) -> int:
        return action[0] * self.grid.shape[0] + action[1]

    def step(self, action: int) -> list:
        self.action = self.norm_action(action)
        assert action == self.denorm_action(self.action)
        state, reward, done, info = self._step(self.action)
        return state, reward, done, info

    def create_random_box(self, position: tuple, type: str = None, age: int = None):
        box = Box(
            id=self.max_id,
            position=position,
            type=type or self.rng[0].choice(list(self.type_information.keys())),
            age=age or self.rng[0].choice(range(1, 100)),
        )

        self.max_id += 1
        return box

    def assign_order_to_material(self):
        def decomposition(i):
            while i > 0:
                try:
                    n = self.rng[0].integers(MIN_NUM_BOXES, min(i, MAX_NUM_BOXES) + 1)
                except ValueError:
                    n = self.rng[0].integers(1, min(i, MAX_NUM_BOXES) + 1)
                yield n
                i -= n

        for type, info in self.type_information.items():
            num_boxes_type = len([box for box in self.material.values() if box.type == type])
            num_boxes_distribution = decomposition(num_boxes_type)
            for num_boxes in num_boxes_distribution:
                self.outpoints.delivery_schedule.append(
                    Delivery(type=type, mean=info["deliver"]["lambda"], num_boxes=num_boxes, rng=self.rng)
                )

    def create_random_initial_states(self, num_states, seed=None) -> list:
        self.rng[0] = np.random.default_rng(seed)
        self.original_seed = seed
        states = []
        print("Creating random states...")
        t0 = time()
        for _ in range(num_states):
            self.reset_random()
            states.append(self.get_signature())
        print(f"Finished! Created {num_states} states in {time() - t0}s")
        return states

    def set_search(self):
        self.log_flag = False
        self.save_episodes = False

    def reset(self, render=False, force_clean=False) -> list:
        global EPISODE
        EPISODE += 1
        self.max_id = 1
        random_flag = self.random_start
        self.signature = {}
        self.restricted_cells = []
        self.invalid_actions = []
        self.episode = []
        self.grid = np.zeros(self.grid.shape)
        self.num_actions = 0
        self.current_return = 0
        self.material = {}
        self.outpoints.reset()
        for entrypoint in self.entrypoints:
            entrypoint.reset()

        if random_flag and not force_clean:
            self.set_signature(self.rng[0].choice(self.random_initial_states))
        else:
            self.agents = [Agent(initial_position=(3, 3)) for _ in range(self.num_agents)]
        self.initialize_graph(self.grid.shape)
        self.calculate_restricted_cells()
        self.done = False
        self.score.reset()
        self.num_invalid = 0
        self.number_actions = 0
        if not len(self.get_available_actions()):
            return self.reset(render)
        if render:
            self.render()
        return self.get_state()

    def reset_random(self):
        self.reset(force_clean=True)
        box_probability = 0.4  # Magic number
        self.agents = [
            Agent(
                # (random.choice(range(1, self.grid.shape[0] - 1)), random.choice(range(1, self.grid.shape[1] - 1))),
                (0, 1),  # To ensure that the agent doesn't start trapped
                got_item=self.rng[0].choice([0, self.max_id]),  # If the agent has an item, it will be of ID = 1
            )
            for _ in range(self.num_agents)
        ]
        if self.agents[0].got_item:  # Initialize random box
            self.material[self.agents[0].got_item] = self.create_random_box(position=self.agents[0].position)
        for row, col in itertools.product(range(1, self.grid.shape[0] - 1), range(1, self.grid.shape[1] - 1)):
            if (row, col) == self.agents[0].position:
                continue
            if self.rng[0].random() < box_probability:
                max_id = self.max_id
                self.material[max_id] = self.create_random_box((row, col))
        for box in list(self.material.values()):  # Introduce these boxes in the grid object
            self.grid[box.position] = box.id
        if self.agents[0].got_item:  # Clean grid
            self.grid[self.agents[0].position] = 0
        self.assign_order_to_material()

    @staticmethod
    def encode(num: int) -> str:
        """
        Encodes the grid from numbers to letters
        """
        return " " if num == 0 else chr(int(ord("A") - 1 + num))
        # return str(num)

    @staticmethod
    def decode(letter: str) -> int:
        """
        Decodes the grid from letters to numbers
        """
        return ord(letter) - (ord("A") - 1)

    def render_state(self, dark=True):
        from matplotlib import pyplot as plt

        state = (
            np.flip(np.rot90(np.transpose(self.get_state().reshape((self.feature_number,) + self.grid.shape)), k=3), axis=1)
            / 255.0
        )
        if not dark:
            state = abs(state - 1)
        plt.clf()
        plt.imshow(state)
        plt.draw()
        plt.pause(10e-10)

    def render(self):
        """
        COLORMAP GUIDE:

        Green: empty entrypoint
        Yellow: entrypoint with item
        Cyan: agent emptyhanded
        Blue: agent with item
        Purple: outpoint
        Red: Restricted cells
        Letter with black background: Box of the letter type

        (I hope you like spaghetti)
        """
        maze = "" + "+"
        for _ in range(self.grid.shape[1] * 2 - 1):
            maze += "-"
        maze += "+\n"
        for r, row in enumerate(self.grid):
            maze += "|"
            for e, element in enumerate(row):
                if element == 0:
                    encoded_el = " "
                elif (r, e) in [entrypoint.position for entrypoint in self.entrypoints]:
                    encoded_el = [
                        self.entrypoints[ii].ready_material[0].type
                        for ii in range(len(self.entrypoints))
                        if self.entrypoints[ii].position == (r, e)
                    ][0]
                else:
                    encoded_el = self.material[element].type
                try:
                    if element > 0 and self.check_cell_in_restricted_cell((r, e)):
                        encoded_el = f"{Back.RED}{Fore.BLACK}{self.material[element].type}{Style.RESET_ALL}"
                    for agent in self.agents:
                        if agent.position == (r, e):
                            if agent.got_item:
                                encoded_el = f"{Back.BLUE}{Fore.BLACK}{encoded_el}{Style.RESET_ALL}"
                            else:
                                encoded_el = f"{Back.CYAN}{Fore.BLACK}{encoded_el}{Style.RESET_ALL}"
                    if (r, e) in [entrypoint.position for entrypoint in self.entrypoints]:
                        encoded_el = f"{Back.GREEN}{Fore.BLACK}{encoded_el}{Style.RESET_ALL}"
                    if (r, e) in self.outpoints.outpoints:
                        if self.get_ready_to_consume_types():
                            encoded_el = f"{Back.MAGENTA}{Fore.BLACK}{encoded_el}{Style.RESET_ALL}"
                        else:
                            encoded_el = f"{Back.WHITE}{Fore.BLACK}{encoded_el}{Style.RESET_ALL}"
                except:
                    pass
                maze += encoded_el
                if e < self.grid.shape[1] - 1:
                    maze += ":"
            maze += "|\n"
        maze += "+"
        for _ in range(self.grid.shape[1] * 2 - 1):
            maze += "-"
        maze += "+\n"
        print(maze)

    def seed(self, seed: int = ...) -> list:
        self.observation_space.seed(seed)
        self.action_space.seed(seed)
        self.rng[0] = np.random.default_rng(seed)
        self.original_seed = seed
        return [seed]


if __name__ == "__main__":
    from time import sleep

    env = Storehouse(random_start=True, save_episodes=True)
    n_a = env.action_space.n
    for _ in range(10):
        env.reset(1)
        # env.render()
        done = False
        t = 0
        while not done and t < 100:
            a = np.random.choice(n_a)
            s, r, done, inf = env.step(a)
            print(f"Action: {env.norm_action(a)}, Reward: {r}, Info: {inf}")
            env.render()
            t += 1
            sleep(0.5)<|MERGE_RESOLUTION|>--- conflicted
+++ resolved
@@ -3,12 +3,8 @@
 import logging
 import operator
 import os
-<<<<<<< HEAD
 import random
 from math import atan2, ceil
-=======
-from math import atan2, ceil, prod
->>>>>>> f9286fc7
 from pathlib import Path
 from statistics import mean
 from time import time
